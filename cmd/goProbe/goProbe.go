/////////////////////////////////////////////////////////////////////////////////
//
// goProbe.go
//
// Written by Lorenz Breidenbach lob@open.ch, December 2015
// Copyright (c) 2015 Open Systems AG, Switzerland
// All Rights Reserved.
//
/////////////////////////////////////////////////////////////////////////////////

package main

import (
	"bufio"
	"flag"
	"fmt"
	"io"
	"net"
	"os"
	"os/signal"
	"path/filepath"
	"strings"
	"sync"
	"syscall"
	"time"

	"github.com/els0r/goProbe/pkg/capture"
	"github.com/els0r/goProbe/pkg/goDB"
	"github.com/els0r/goProbe/pkg/version"
<<<<<<< HEAD
	"github.com/els0r/log"
=======
	"github.com/els0r/status"
>>>>>>> e7778890

	capconfig "github.com/els0r/goProbe/cmd/goProbe/config"
)

const (
	// MAX_IFACES is the maximum number of interfaces we can monitor
	MAX_IFACES = 1024

	DB_WRITE_INTERVAL   = 300 // seconds
	CONTROL_SOCKET      = "control.sock"
	WRITEOUTSCHAN_DEPTH = 100

	// TODO(lob): For debugging. Consider removing this later.
	CONTROL_CMD_DEBUGSTATUS = "DEBUGSTATUS"

	CONTROL_CMD_STATUS = "STATUS"
	CONTROL_CMD_RELOAD = "RELOAD"
	CONTROL_CMD_ERRORS = "ERRORS"

	CONTROL_REPLY_DONE        = "DONE"
	CONTROL_REPLY_ERROR       = "ERROR"
	CONTROL_REPLY_UNKNOWN_CMD = "UNKNOWN COMMAND"
)

// flag handling
var (
	flagConfigFile string
	flagVersion    bool
)

func init() {
	flag.StringVar(&flagConfigFile, "config", "", "path to configuration `file`")
	flag.BoolVar(&flagVersion, "version", false, "print version and exit")
}

// A writeout consists of a channel over which the individual
// interfaces' TaggedAggFlowMaps are sent and is tagged with
// the timestamp of when it was triggered.
type writeout struct {
	Chan      <-chan capture.TaggedAggFlowMap
	Timestamp time.Time
}

var (
	// cfg may be potentially accessed from multiple goroutines,
	// so we need to synchronize access.
	configMutex sync.Mutex
	config      *capconfig.Config

	// dbpath is set once in the beginning of executing goprobe
	// and then never changed
	dbpath string

	// captureManager and lastRotation may also be accessed
	// from multiple goroutines, so we need to synchronize access.
	captureManagerMutex sync.Mutex
	captureManager      *capture.CaptureManager
	lastRotation        time.Time
)

// reloadConfig attempts to reload the configuration file and updates
// the global config if successful.
func reloadConfig() error {
	c, err := capconfig.ParseFile(flagConfigFile)
	if err != nil {
		return fmt.Errorf("Failed to reload config file: %s", err)
	}

	if len(c.Interfaces) > MAX_IFACES {
		return fmt.Errorf("Cannot monitor more than %d interfaces.", MAX_IFACES)
	}

	if config != nil && dbpath != c.DBPath {
		return fmt.Errorf("Failed to reload config file: Cannot change database path while running.")
	}
	config = c
	return nil
}

func main() {
	var err error

	// A general note on error handling: Any errors encountered during startup that make it
	// impossible to run are logged to stderr before the program terminates with a
	// non-zero exit code.
	// Issues encountered during capture will be logged to syslog by default

	// logger for the initial setup phase (logs to stdout)
	var initLogger = log.NewTextLogger()

	flag.Parse()
	if flagVersion {
		fmt.Printf("goProbe %s\n", version.VersionText())
		return
	}

	if flagConfigFile == "" {
		initLogger.Error("Please specify a config file")
		flag.PrintDefaults()
		os.Exit(1)
	}

	// Config file
	config, err = capconfig.ParseFile(flagConfigFile)
	if err != nil {
		initLogger.Errorf("Failed to load config file: %s", err)
		os.Exit(1)
	}

	// Initialize logger
	var logger log.Logger

	// other loggers can be injected here
	logger, err = log.NewFromString(
		config.Logging.Destination,
		log.WithLevel(log.GetLevel(config.Logging.Level)),
	)
	if err != nil {
		initLogger.Errorf("Failed to initialize Logger: %s. Exiting!", err)
		os.Exit(1)
	}
	initLogger.Close()
	defer logger.Close()

	dbpath = config.DBPath
	logger.Debug("Loaded config file")

	// It doesn't make sense to monitor zero interfaces
	if len(config.Interfaces) == 0 {
		logger.Error("No interfaces have been specified in the configuration file")
		os.Exit(1)
	}
	// Limit the number of interfaces
	if len(config.Interfaces) > MAX_IFACES {
		logger.Errorf("Cannot monitor more than %d interfaces", MAX_IFACES)
		os.Exit(1)
	}

	// We quit on encountering SIGTERM or SIGINT (see further down)
	sigExitChan := make(chan os.Signal, 1)
	signal.Notify(sigExitChan, syscall.SIGTERM, os.Interrupt)

	// Create DB directory if it doesn't exist already.
	if err := os.MkdirAll(dbpath, 0755); err != nil {
		logger.Errorf("Failed to create database directory: '%s'", err)
		os.Exit(1)
	}

	// Open control socket
	err = os.RemoveAll(filepath.Join(dbpath, CONTROL_SOCKET))
	if err != nil {
		// just log the error, don't bail out, since goProbe's main tasks are not affected
		fmt.Fprintf(os.Stderr, "Failed to clean up old control socket '%s': %s\n", CONTROL_SOCKET, err)
	}

	listener, err := net.Listen("unix", filepath.Join(dbpath, CONTROL_SOCKET))
	if err != nil {
		logger.Errorf("Failed to listen on control socket '%s': %s", CONTROL_SOCKET, err)
		os.Exit(1)
	}
	defer listener.Close()

	// Initialize packet logger
	ifaces := make([]string, len(config.Interfaces))
	i := 0
	for k, _ := range config.Interfaces {
		ifaces[i] = k
		i++
	}
	capture.InitPacketLog(config.DBPath, ifaces)
	defer capture.PacketLog.Close()

	// None of the initialization steps failed.
	logger.Info("Started goProbe")

	// Start goroutine for writeouts
	writeoutsChan := make(chan writeout, WRITEOUTSCHAN_DEPTH)
	completedWriteoutsChan := make(chan struct{})
	go handleWriteouts(writeoutsChan, completedWriteoutsChan, config.SyslogFlows, logger)

	lastRotation = time.Now()

	captureManager = capture.NewCaptureManager(logger)
	// No captures are being deleted here, so we can safely discard the channel we pass
	captureManagerMutex.Lock()
	captureManager.Update(config.Interfaces, make(chan capture.TaggedAggFlowMap))
	captureManagerMutex.Unlock()

	// We're ready to accept commands on the control socket
	go handleControlSocket(listener, writeoutsChan, logger)

	// Start regular rotations
	go handleRotations(writeoutsChan, logger)

	// Wait for signal to exit
	<-sigExitChan

	logger.Debug("Shutting down")

	// We intentionally don't unlock the mutex hereafter,
	// because the program exits anyways. This ensures that there
	// can be no new Rotations/Updates/etc... while we're shutting down.
	captureManagerMutex.Lock()
	captureManager.DisableAll()

	// One last writeout
	woChan := make(chan capture.TaggedAggFlowMap, MAX_IFACES)
	writeoutsChan <- writeout{woChan, time.Now()}
	captureManager.RotateAll(woChan)
	close(woChan)
	close(writeoutsChan)

	captureManager.CloseAll()

	<-completedWriteoutsChan

	return
}

func handleRotations(writeoutsChan chan<- writeout, logger log.Logger) {
	// One rotation every DB_WRITE_INTERVAL seconds...
	ticker := time.NewTicker(time.Second * time.Duration(DB_WRITE_INTERVAL))
	for {
		select {
		case <-ticker.C:
			captureManagerMutex.Lock()
			logger.Debug("Initiating flow data flush")

			lastRotation = time.Now()
			woChan := make(chan capture.TaggedAggFlowMap, MAX_IFACES)
			writeoutsChan <- writeout{woChan, lastRotation}
			captureManager.RotateAll(woChan)
			close(woChan)

			if len(writeoutsChan) > 2 {
				if len(writeoutsChan) > WRITEOUTSCHAN_DEPTH {
					logger.Error(fmt.Sprintf("Writeouts are lagging behind too much: Queue length is %d", len(writeoutsChan)))
					os.Exit(1)
				}
				logger.Warn(fmt.Sprintf("Writeouts are lagging behind: Queue length is %d", len(writeoutsChan)))
			}

			logger.Debug("Restarting any interfaces that have encountered errors.")
			captureManager.EnableAll()
			captureManagerMutex.Unlock()
		}
	}
}

func handleWriteouts(writeoutsChan <-chan writeout, doneChan chan<- struct{}, logToSyslog bool, logger log.Logger) {
	writeoutsCount := 0
	dbWriters := make(map[string]*goDB.DBWriter)
	lastWrite := make(map[string]int)

	var syslogWriter *goDB.SyslogDBWriter
	if logToSyslog {
		var err error
		if syslogWriter, err = goDB.NewSyslogDBWriter(); err != nil {
			// we are not failing here due to the fact that a DB write out should still be attempted.
			// TODO: consider making a hard fail configurable
			logger.Error(fmt.Sprintf("Failed to create syslog based flow writer: %s", err.Error()))
		}
	}

	for writeout := range writeoutsChan {
		t0 := time.Now()
		var summaryUpdates []goDB.InterfaceSummaryUpdate
		count := 0
		for taggedMap := range writeout.Chan {
			// Ensure that there is a DBWriter for the given interface
			_, exists := dbWriters[taggedMap.Iface]
			if !exists {
				w := goDB.NewDBWriter(dbpath, taggedMap.Iface)
				dbWriters[taggedMap.Iface] = w
			}

			// Prep metadata for current block
			meta := goDB.BlockMetadata{}
			meta.PcapPacketsReceived = -1
			meta.PcapPacketsDropped = -1
			meta.PcapPacketsIfDropped = -1
			if taggedMap.Stats.Pcap != nil {
				meta.PcapPacketsReceived = taggedMap.Stats.Pcap.PacketsReceived
				meta.PcapPacketsDropped = taggedMap.Stats.Pcap.PacketsDropped
				meta.PcapPacketsIfDropped = taggedMap.Stats.Pcap.PacketsIfDropped
			}
			meta.PacketsLogged = taggedMap.Stats.PacketsLogged
			meta.Timestamp = writeout.Timestamp.Unix()

			// Write to database, update summary
			update, err := dbWriters[taggedMap.Iface].Write(taggedMap.Map, meta, writeout.Timestamp.Unix())
			lastWrite[taggedMap.Iface] = writeoutsCount
			if err != nil {
				logger.Error(fmt.Sprintf("Error during writeout: %s", err.Error()))
			} else {
				summaryUpdates = append(summaryUpdates, update)
			}

			// write out flows to syslog if necessary
			if logToSyslog {
				if syslogWriter != nil {
					syslogWriter.Write(taggedMap.Map, taggedMap.Iface, writeout.Timestamp.Unix())
				} else {
					logger.Error("Cannot write flows to <nil> syslog writer. Attempting reinitialization.")

					// try to reinitialize the writer
					if syslogWriter, err = goDB.NewSyslogDBWriter(); err != nil {
						logger.Error(fmt.Sprintf("Failed to reinitialize syslog writer: %s", err.Error()))
					}
				}
			}

			count++
		}

		// We are done with the writeout, let's try to write the updated summary
		err := goDB.ModifyDBSummary(dbpath, 10*time.Second, func(summ *goDB.DBSummary) (*goDB.DBSummary, error) {
			if summ == nil {
				summ = goDB.NewDBSummary()
			}
			for _, update := range summaryUpdates {
				summ.Update(update)
			}
			return summ, nil
		})
		if err != nil {
			logger.Error(fmt.Sprintf("Error updating summary: %s", err.Error()))
		}

		// Clean up dead writers. We say that a writer is dead
		// if it hasn't been used in the last few writeouts.
		var remove []string
		for iface, last := range lastWrite {
			if writeoutsCount-last >= 3 {
				remove = append(remove, iface)
			}
		}
		for _, iface := range remove {
			delete(dbWriters, iface)
			delete(lastWrite, iface)
		}

		writeoutsCount++
		logger.Debug(fmt.Sprintf("Completed writeout (count: %d) in %s", count, time.Now().Sub(t0)))
	}

	logger.Debug("Completed all writeouts")
	doneChan <- struct{}{}
}

// handleControlSocket accepts connections on the given listener and handles any interactions
// with clients.
//
// There is no mechanism for graceful termination because we don't need one:
// We never stop listening on the control socket once we have started until the program
// terminates anyways and/or listener.Accept() fails.
func handleControlSocket(listener net.Listener, writeoutsChan chan<- writeout, logger log.Logger) {
	for {
		conn, err := listener.Accept()

		if err != nil {
			logger.Info(fmt.Sprintf("Stopped listening on control socket because: %s.", err))
			return
		}
		logger.Debug(fmt.Sprintf("Accepted connection on control socket."))

		// handle connection
		go func(conn net.Conn) {
			defer conn.Close()

			var writeError error
			writeLn := func(msg string) {
				if writeError != nil {
					return
				}
				_, writeError = io.WriteString(conn, msg+"\n")
			}

			// set status output to socket
			status.SetOutput(conn)

			scanner := bufio.NewScanner(conn)
			for scanner.Scan() {
				switch scanner.Text() {
				case CONTROL_CMD_RELOAD:
					configMutex.Lock()
					status.Line("Reloading configuration")
					if err := reloadConfig(); err == nil {
						captureManagerMutex.Lock()
						woChan := make(chan capture.TaggedAggFlowMap, MAX_IFACES)
						writeoutsChan <- writeout{woChan, time.Now()}
						captureManager.Update(config.Interfaces, woChan)
						close(woChan)
						captureManagerMutex.Unlock()

						status.Ok("")
					} else {
<<<<<<< HEAD
						logger.Error(err.Error())
						writeLn(CONTROL_REPLY_ERROR)
=======
						capture.SysLog.Err(err.Error())
						status.Fail(err.Error())
>>>>>>> e7778890
					}
					configMutex.Unlock()
				case CONTROL_CMD_STATUS, CONTROL_CMD_DEBUGSTATUS:
					captureManagerMutex.Lock()

					stats := captureManager.StatusAll()

					writeLn("Interface and pcap statistics")

					// print info for each interface
					var loggedRcvd, pcapRcvd, pcapDrop, pcapIfDrop uint64
					var numActive int
					for _, stat := range stats {
						if stat.Stats.Pcap != nil {
							loggedRcvd += uint64(stat.Stats.PacketsLogged)
							pcapRcvd += uint64(stat.Stats.Pcap.PacketsReceived)
							pcapDrop += uint64(stat.Stats.Pcap.PacketsDropped)
							pcapIfDrop += uint64(stat.Stats.Pcap.PacketsIfDropped)
						}
						if stat.State == capture.CAPTURE_STATE_ACTIVE {
							numActive++
						}
					}
					writeLn(fmt.Sprintf(
						`
   last writeout: %.0fs ago
  packets logged: %d

   pcap received: %d
         dropped: %d
   iface dropped: %d`,
						time.Now().Sub(lastRotation).Seconds(),
						loggedRcvd, pcapRcvd, pcapDrop, pcapIfDrop))

					if scanner.Text() == CONTROL_CMD_DEBUGSTATUS {
						writeLn(fmt.Sprintf("\n%s   RCVD     DROP   IFDROP", strings.Repeat(" ", status.StatusLineIndent+8+4)))

						for iface, stat := range stats {
							var pcapInfoStr string
							if stat.Stats.Pcap != nil {
								pcapInfoStr = fmt.Sprintf("%8d %8d %8d",
									stat.Stats.Pcap.PacketsReceived,
									stat.Stats.Pcap.PacketsDropped,
									stat.Stats.Pcap.PacketsIfDropped)
							}

							status.Line(iface)
							switch stat.State {
							case capture.CAPTURE_STATE_UNINITIALIZED:
								status.Warn("unitialized")
							case capture.CAPTURE_STATE_INITIALIZED:
								status.Warn("initialized")
							case capture.CAPTURE_STATE_ACTIVE:
								status.Ok(pcapInfoStr)
							case capture.CAPTURE_STATE_ERROR:
								status.Fail("error")
							default:
								status.Custom(status.White, "NONE", "Unknown capture state")
							}

							pcapInfoStr = ""
						}
					}

					writeLn("")
					status.Line("Total")

					activeStr := fmt.Sprintf("%d/%d interfaces active", numActive, len(stats))
					if numActive != len(stats) {
						if numActive == 0 {
							status.Fail(activeStr)
						} else {
							status.Warn(activeStr)
						}
					} else {
						status.Ok(activeStr)
					}
					captureManagerMutex.Unlock()

				case CONTROL_CMD_ERRORS:
					captureManagerMutex.Lock()
					for iface, errs := range captureManager.ErrorsAll() {
						status.Line(iface)
						if len(errs) > 0 {
							for errString, count := range errs {
								status.Warnf(" [%8d] %s", count, errString)
							}
						} else {
							status.Ok("no errors")
						}
					}
					captureManagerMutex.Unlock()
				default:
					writeLn(CONTROL_REPLY_UNKNOWN_CMD)
				}
			}
			if writeError != nil {
				logger.Debug(fmt.Sprintf("Error on control socket: %s", writeError))
				return
			}
			if scanner.Err() != nil {
				logger.Debug(fmt.Sprintf("Error on control socket: %s", scanner.Err()))
				return
			}
		}(conn)
	}
}

// Returns a brief string without whitespace
// that represents the argument CaptureState.
func stateMessage(cs capture.CaptureState) string {
	switch cs {
	case capture.CAPTURE_STATE_UNINITIALIZED:
		return "inactive"
	case capture.CAPTURE_STATE_INITIALIZED:
		return "inactive"
	case capture.CAPTURE_STATE_ACTIVE:
		return "active"
	case capture.CAPTURE_STATE_ERROR:
		return "inactive"
	default:
		return "unknown"
	}
}<|MERGE_RESOLUTION|>--- conflicted
+++ resolved
@@ -27,11 +27,8 @@
 	"github.com/els0r/goProbe/pkg/capture"
 	"github.com/els0r/goProbe/pkg/goDB"
 	"github.com/els0r/goProbe/pkg/version"
-<<<<<<< HEAD
 	"github.com/els0r/log"
-=======
 	"github.com/els0r/status"
->>>>>>> e7778890
 
 	capconfig "github.com/els0r/goProbe/cmd/goProbe/config"
 )
@@ -429,13 +426,8 @@
 
 						status.Ok("")
 					} else {
-<<<<<<< HEAD
 						logger.Error(err.Error())
-						writeLn(CONTROL_REPLY_ERROR)
-=======
-						capture.SysLog.Err(err.Error())
 						status.Fail(err.Error())
->>>>>>> e7778890
 					}
 					configMutex.Unlock()
 				case CONTROL_CMD_STATUS, CONTROL_CMD_DEBUGSTATUS:
