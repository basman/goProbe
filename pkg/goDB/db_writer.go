/////////////////////////////////////////////////////////////////////////////////
//
// db_writer.go
//
// Written by Lorenz Breidenbach lob@open.ch, January 2016
// Copyright (c) 2015 Open Systems AG, Switzerland
// All Rights Reserved.
//
/////////////////////////////////////////////////////////////////////////////////

package goDB

import (
	"fmt"
	"os"
	"path/filepath"
	"strconv"
	"time"

	"github.com/els0r/goProbe/pkg/goDB/bigendian"
)

const (
<<<<<<< HEAD
	METADATA_FILE_NAME = "meta.json"
	QueryLogFile       = "query.log"
=======
	// MetadataFileName specifies the location of the daily column metadata file
	MetadataFileName = "meta.json"
>>>>>>> 7ea4d2f7
)

// DayTimestamp returns timestamp rounded down to the nearest day
func DayTimestamp(timestamp int64) int64 {
	return (timestamp / EpochDay) * EpochDay
}

// DBWriter writes goProbe flows to goDB database files
type DBWriter struct {
	dbpath string
	iface  string

	dayTimestamp int64

	metadata *Metadata
}

// NewDBWriter initializes a new DBWriter
func NewDBWriter(dbpath string, iface string) (w *DBWriter) {
	return &DBWriter{dbpath, iface, 0, new(Metadata)}
}

func (w *DBWriter) dailyDir(timestamp int64) (path string) {
	dailyDir := strconv.FormatInt(DayTimestamp(timestamp), 10)
	path = filepath.Join(w.dbpath, w.iface, dailyDir)
	return
}

func (w *DBWriter) writeMetadata(timestamp int64, meta BlockMetadata) error {
	if w.dayTimestamp != DayTimestamp(timestamp) {
		w.metadata = nil
		w.dayTimestamp = DayTimestamp(timestamp)
	}

	path := filepath.Join(w.dailyDir(timestamp), MetadataFileName)

	if w.metadata == nil {
		w.metadata = TryReadMetadata(path)
	}

	w.metadata.Blocks = append(w.metadata.Blocks, meta)

	return WriteMetadata(path, w.metadata)
}

func (w *DBWriter) writeBlock(timestamp int64, column string, data []byte) error {
	path := filepath.Join(w.dailyDir(timestamp), column+".gpf")
	gpfile, err := NewGPFile(path)
	if err != nil {
		return err
	}
	defer gpfile.Close()

	if err := gpfile.WriteTimedBlock(timestamp, data); err != nil {
		return err
	}

	return nil
}

// Write takes an aggregated flow map and its metadata and writes it to disk for a given timestamp
func (w *DBWriter) Write(flowmap AggFlowMap, meta BlockMetadata, timestamp int64) (InterfaceSummaryUpdate, error) {
	var (
<<<<<<< HEAD
		dbdata  [COLIDX_COUNT][]byte
		update  InterfaceSummaryUpdate
		logfile *os.File
		err     error
=======
		dbdata [ColIdxCount][]byte
		update InterfaceSummaryUpdate
		err    error
>>>>>>> 7ea4d2f7
	)

	// check if the query log exists and create it if necessary
	qlogPath := filepath.Join(w.dbpath, QueryLogFile)
	logfile, err = os.OpenFile(qlogPath, os.O_CREATE, 0666)
	if err != nil {
		err = fmt.Errorf("failed to create query log: %s", err)
		return update, err
	}
	logfile.Close()
	err = os.Chmod(qlogPath, 0666)
	if err != nil {
		err = fmt.Errorf("failed to set query log permissions: %s", err)
		return update, err
	}

	if err = os.MkdirAll(w.dailyDir(timestamp), 0755); err != nil {
		err = fmt.Errorf("Could not create daily directory: %s", err.Error())
		return update, err
	}

	dbdata, update = dbData(w.iface, timestamp, flowmap)

	for i := columnIndex(0); i < ColIdxCount; i++ {
		if err = w.writeBlock(timestamp, columnFileNames[i], dbdata[i]); err != nil {
			return update, err
		}
	}

	meta.FlowCount = update.FlowCount
	meta.Traffic = update.Traffic

	if err = w.writeMetadata(timestamp, meta); err != nil {
		return update, err
	}

	return update, err
}

func dbData(iface string, timestamp int64, aggFlowMap AggFlowMap) ([ColIdxCount][]byte, InterfaceSummaryUpdate) {
	var dbData [ColIdxCount][]byte
	summUpdate := new(InterfaceSummaryUpdate)

	for i := columnIndex(0); i < ColIdxCount; i++ {
		// size: initial timestamp + values + final timestamp
		size := 8 + columnSizeofs[i]*len(aggFlowMap) + 8
		dbData[i] = make([]byte, 0, size)
	}

	summUpdate.Timestamp = time.Unix(timestamp, 0)
	summUpdate.Interface = iface

	timestampBytes := make([]byte, 8)
	bigendian.PutInt64(timestampBytes, timestamp)

	for i := columnIndex(0); i < ColIdxCount; i++ {
		dbData[i] = append(dbData[i], timestampBytes...)
	}

	counterBytes := make([]byte, 8)

	// loop through the flow map to extract the relevant
	// values into database blocks.
	for K, V := range aggFlowMap {

		summUpdate.FlowCount++
		summUpdate.Traffic += V.NBytesRcvd
		summUpdate.Traffic += V.NBytesSent

		// counters
		bigendian.PutUint64(counterBytes, V.NBytesRcvd)
		dbData[BytesRcvdColIdx] = append(dbData[BytesRcvdColIdx], counterBytes...)

		bigendian.PutUint64(counterBytes, V.NBytesSent)
		dbData[BytesSentColIdx] = append(dbData[BytesSentColIdx], counterBytes...)

		bigendian.PutUint64(counterBytes, V.NPktsRcvd)
		dbData[PacketsRcvdColIdx] = append(dbData[PacketsRcvdColIdx], counterBytes...)

		bigendian.PutUint64(counterBytes, V.NPktsSent)
		dbData[PacketsSentColIdx] = append(dbData[PacketsSentColIdx], counterBytes...)

		// attributes
		dbData[DipColIdx] = append(dbData[DipColIdx], K.Dip[:]...)
		dbData[SipColIdx] = append(dbData[SipColIdx], K.Sip[:]...)
		dbData[DportColIdx] = append(dbData[DportColIdx], K.Dport[:]...)
		dbData[ProtoColIdx] = append(dbData[ProtoColIdx], K.Protocol)
	}

	// push postamble to the arrays
	for i := columnIndex(0); i < ColIdxCount; i++ {
		dbData[i] = append(dbData[i], timestampBytes...)
	}

	return dbData, *summUpdate
}<|MERGE_RESOLUTION|>--- conflicted
+++ resolved
@@ -21,13 +21,10 @@
 )
 
 const (
-<<<<<<< HEAD
-	METADATA_FILE_NAME = "meta.json"
-	QueryLogFile       = "query.log"
-=======
+	// QueryLogFile is the name of the query log written by the query package
+	QueryLogFile = "query.log"
 	// MetadataFileName specifies the location of the daily column metadata file
 	MetadataFileName = "meta.json"
->>>>>>> 7ea4d2f7
 )
 
 // DayTimestamp returns timestamp rounded down to the nearest day
@@ -88,37 +85,43 @@
 	return nil
 }
 
+func (w *DBWriter) createQueryLog() error {
+	var (
+		err     error
+		logfile *os.File
+	)
+	qlogPath := filepath.Join(w.dbpath, QueryLogFile)
+	logfile, err = os.OpenFile(qlogPath, os.O_CREATE, 0666)
+	if err != nil {
+		err = fmt.Errorf("failed to create query log: %s", err)
+		return err
+	}
+	logfile.Close()
+	err = os.Chmod(qlogPath, 0666)
+	if err != nil {
+		err = fmt.Errorf("failed to set query log permissions: %s", err)
+		return err
+	}
+	return nil
+}
+
 // Write takes an aggregated flow map and its metadata and writes it to disk for a given timestamp
 func (w *DBWriter) Write(flowmap AggFlowMap, meta BlockMetadata, timestamp int64) (InterfaceSummaryUpdate, error) {
 	var (
-<<<<<<< HEAD
-		dbdata  [COLIDX_COUNT][]byte
-		update  InterfaceSummaryUpdate
-		logfile *os.File
-		err     error
-=======
 		dbdata [ColIdxCount][]byte
 		update InterfaceSummaryUpdate
 		err    error
->>>>>>> 7ea4d2f7
 	)
 
+	err = os.MkdirAll(w.dailyDir(timestamp), 0755)
+	if err != nil {
+		err = fmt.Errorf("Could not create daily directory: %s", err.Error())
+		return update, err
+	}
+
 	// check if the query log exists and create it if necessary
-	qlogPath := filepath.Join(w.dbpath, QueryLogFile)
-	logfile, err = os.OpenFile(qlogPath, os.O_CREATE, 0666)
-	if err != nil {
-		err = fmt.Errorf("failed to create query log: %s", err)
-		return update, err
-	}
-	logfile.Close()
-	err = os.Chmod(qlogPath, 0666)
-	if err != nil {
-		err = fmt.Errorf("failed to set query log permissions: %s", err)
-		return update, err
-	}
-
-	if err = os.MkdirAll(w.dailyDir(timestamp), 0755); err != nil {
-		err = fmt.Errorf("Could not create daily directory: %s", err.Error())
+	err = w.createQueryLog()
+	if err != nil {
 		return update, err
 	}
 
